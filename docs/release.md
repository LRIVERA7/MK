# Release notes for Demucs

## V4.1.0a1, TBD

Get models list

Check segment of HTDemucs inside BagOfModels

Added api.py to be called from another program

Use api in separate.py

Added `--other-method`: method to get `no_{STEM}`, add up all the other stems (add), original track substract the specific stem (minus), and discard (none)

Added type `HTDemucs` to type alias `AnyModel`.

## V4.0.1a1, TBD

**From this version, Python 3.7 is no longer supported. This is not a problem since the latest PyTorch 2.0.0 no longer support it either.**

Various improvements by @CarlGao4. Support for `segment` param inside of HTDemucs
model.

Made diffq an optional dependency, with an error message if not installed.

Added output format flac (Free Lossless Audio Codec)

<<<<<<< HEAD
=======
Will use CPU for complex numbers, when using MPS device (all other computations are performed by mps).

>>>>>>> 5d2ccf22
Optimize codes to save memory

## V4.0.0, 7th of December 2022

Adding hybrid transformer Demucs model.

Added support for [Torchaudio implementation of HDemucs](https://pytorch.org/audio/main/tutorials/hybrid_demucs_tutorial.html), thanks @skim0514.

Added experimental 6 sources model `htdemucs_6s` (`drums`, `bass`, `other`, `vocals`, `piano`, `guitar`).

## V3.0.6, 16th of November 2022

Option to customize output path of stems (@CarlGao4)

Fixed bug in pad1d leading to failure sometimes.

## V3.0.5, 17th of August 2022

Added `--segment` flag to customize the segment length and use less memory (thanks @CarlGao4).

Fix reflect padding bug on small inputs.

Compatible with pyTorch 1.12

## V3.0.4, 24th of February 2022

Added option to split into two stems (i.e. vocals, vs. non vocals), thanks to @CarlGao4.

Added `--float32`, `--int24` and `--clip-mode` options to customize how output stems are saved.

## V3.0.3, 2nd of December 2021

Fix bug in weights used for different sources. Thanks @keunwoochoi for the report and fix.

Improving drastically memory usage on GPU for long files. Thanks a lot @famzah for providing this.

Adding multithread evaluation on CPU (`-j` option).

(v3.0.2 had a bug with the CPU pool and is skipped.)

## V3.0.1, 12th of November 2021

Release of Demucs v3, featuring hybrid domain separation and much more.
This drops support for Conv-Tasnet and training on the non HQ MusDB dataset.
There is no version 3.0.0 because I messed up.

## V2.0.2, 26th of May 2021

- Fix in Tasnet (PR #178)
- Use ffmpeg in priority when available instead of torchaudio to avoid small shift in MP3 data.
- other minor fixes

## v2.0.1, 11th of May 2021

MusDB HQ support added. Custom wav dataset support added.
Minor changes: issue with padding of mp3 and torchaudio reading, in order to limit that,
Demucs now uses ffmpeg in priority and fallback to torchaudio.
Replaced pre-trained demucs model with one trained on more recent codebase.

## v2.0.0, 28th of April 2021

This is a big release, with at lof of breaking changes. You will likely
need to install Demucs from scratch.



- Demucs now supports on the fly resampling by a factor of 2.
This improves SDR almost 0.3 points.
- Random scaling of each source added (From Uhlich et al. 2017).
- Random pitch and tempo augmentation addded, from [Cohen-Hadria et al. 2019].
- With extra augmentation, the best performing Demucs model now has only 64 channels
instead of 100, so model size goes from 2.4GB to 1GB. Also SDR is up from 5.6 SDR to 6.3 when trained only on MusDB.
-  Quantized model using [DiffQ](https://github.com/facebookresearch/diffq) has been added. Model size is 150MB, no loss in quality as far as I, or the metrics,
can say.
- Pretrained models are now using the TorchHub interface.
- Overlap mode for separation, to limit inconsitencies at
	frame boundaries, with linear transition over the overlap. Overlap is currently
	at 25%. Not that this is only done for separation, not training, because
	I added that quite late to the code. For Conv-TasNet this can improve
	SDR quite a bit (+0.3 points, to 6.0).
- PyPI hosting, for separation, not training!<|MERGE_RESOLUTION|>--- conflicted
+++ resolved
@@ -25,11 +25,8 @@
 
 Added output format flac (Free Lossless Audio Codec)
 
-<<<<<<< HEAD
-=======
 Will use CPU for complex numbers, when using MPS device (all other computations are performed by mps).
 
->>>>>>> 5d2ccf22
 Optimize codes to save memory
 
 ## V4.0.0, 7th of December 2022
