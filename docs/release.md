--- conflicted
+++ resolved
@@ -11,11 +11,9 @@
 
 Added output format flac (Free Lossless Audio Codec)
 
-<<<<<<< HEAD
 Will use CPU for complex numbers, when using MPS device (all other computations are performed by mps).
-=======
+
 Optimize codes to save memory
->>>>>>> 65d2beec
 
 ## V4.0.0, 7th of December 2022
 
