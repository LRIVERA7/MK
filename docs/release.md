--- conflicted
+++ resolved
@@ -1,9 +1,6 @@
 # Release notes for Demucs
 
-<<<<<<< HEAD
 ## V4.1.0a1, TBD
-
-**From this version, Python 3.7 is no longer supported. This is not a problem since the latest PyTorch 2.0.0 no longer support it either.**
 
 Added api.py to be called from another program
 
@@ -12,14 +9,16 @@
 Updated process of changing segment to guide developers stop changing the segment attribute of a model directly when applying a model.
 
 Added type `HTDemucs` to type alias `AnyModel`.
-=======
+
 ## V4.0.1a1, TBD
+
+**From this version, Python 3.7 is no longer supported. This is not a problem since the latest PyTorch 2.0.0 no longer support it either.**
 
 Various improvements by @CarlGao4. Support for `segment` param inside of HTDemucs
 model.
 
 Made diffq an optional dependency, with an error message if not installed.
->>>>>>> 83396578
+
 
 ## V4.0.0, 7th of December 2022
 
