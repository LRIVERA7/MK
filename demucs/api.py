# Copyright (c) Meta Platforms, Inc. and affiliates.
# All rights reserved.
#
# This source code is licensed under the license found in the
# LICENSE file in the root directory of this source tree.

"""API methods for demucs

Classes
-------
`demucs.api.Separator`: The base separator class

Functions
---------
`demucs.api.save_audio`: Save an audio
`demucs.api.list_models`: Get models list

Examples
--------
See the end of this module (if __name__ == "__main__")
"""

import subprocess

import torch as th
import torchaudio as ta

from dora.log import fatal
from pathlib import Path
from typing import Optional, Callable, Dict, Tuple, Union, Literal, List

from .apply import apply_model, _replace_dict
from .audio import AudioFile, convert_audio, prevent_clip, encode_mp3
from .pretrained import get_model, _parse_remote_files, REMOTE_ROOT
from .repo import RemoteRepo, LocalRepo, ModelOnlyRepo, BagOnlyRepo


class LoadAudioError(Exception):
    pass


class LoadModelError(Exception):
    pass


class Separator:
    def __init__(
        self,
        model: str = "htdemucs",
        repo: Optional[Path] = None,
        device: str = "cuda" if th.cuda.is_available() else "cpu",
        shifts: int = 1,
        overlap: float = 0.25,
        split: bool = True,
        segment: Optional[int] = None,
        jobs: int = 0,
        progress: bool = False,
        callback: Optional[Callable[[dict], None]] = None,
        callback_arg: Optional[dict] = None,
    ):
        """
        `class Separator`
        =================

        Parameters
        ----------
        model: Pretrained model name or signature. Default is htdemucs.
        repo: Folder containing all pre-trained models for use.
<<<<<<< HEAD
=======
        device: Device to use, default is cuda if available else cpu.
        shifts: Number of random shifts for equivariant stabilization.
        overlap: Overlap between the splits.
        split: Split the whole audio into chunks before separating.
        segment: The length (seconds) of each chunk.
        jobs: Number of jobs.
        """
        self._tracks = tracks
        self._name = model
        self._repo = repo
        self.device = device
        self._shifts = shifts
        self._overlap = overlap
        self._split = split
        self._segment = segment
        self._jobs = jobs

        self._model = None
        self._audio_channels = 2
        self._samplerate = 44100
        self.segment = None
        self._wav: List[th.Tensor] = []
        self._file: List[str] = []

        if setup:
            self._setup()

    def _setup(self):
        if self._name is not None:
            self.load_model()
        if self._tracks:
            self.load_audios_setup()

    def load_model(self, model: Optional[str] = None, repo: Optional[Path] = None):
        """
        Load a model to the class and return the model. This could only be called once.

        To manually add a loaded model to the class, simply assign the `Separator._model` variable.

        Parameters
        ----------
        model: If not specified, will use the model specified in the command line.
        repo: If not specified, will use the model specified in the command line.

        Returns
        -------
        Model (Demucs | HDemucs | HTDemucs | BagOfModels)
        """
        if self._model is not None:
            raise RuntimeError("Method `load_model` can only be called once. ")
        if model is not None:
            self._name = model
        if repo is not None:
            self._repo = repo
        if self._name is None:
            raise RuntimeError("A model must be specified")
        self._model = get_model(name=self._name, repo=self._repo)
        if self._model is None:
            raise LoadModelError("Failed to load model")
        self._audio_channels = self._model.audio_channels
        self._samplerate = self._model.samplerate
        return self._model

    def _load_audio(
        self,
        track: Path,
        audio_channels: Optional[int] = None,
        samplerate: Optional[int] = None,
    ):
        errors = {}
        wav = None
        if audio_channels is None:
            audio_channels = self._audio_channels
        if samplerate is None:
            samplerate = self._samplerate

        try:
            wav = AudioFile(track).read(streams=0, samplerate=samplerate, channels=audio_channels)
        except FileNotFoundError:
            errors["ffmpeg"] = "FFmpeg is not installed."
        except subprocess.CalledProcessError:
            errors["ffmpeg"] = "FFmpeg could not read the file."

        if wav is None:
            try:
                wav, sr = ta.load(str(track))
            except RuntimeError as err:
                errors["torchaudio"] = err.args[0]
            else:
                wav = convert_audio(wav, sr, samplerate, audio_channels)

        if wav is None:
            raise LoadAudioError(
                "\n".join(
                    "When trying to load using {}, got the following error: {}".format(
                        backend, error
                    )
                    for backend, error in errors.items()
                )
            )
        return wav

    def load_audios(
        self,
        *tracks: Path,
        audio_channels: Optional[int] = None,
        samplerate: Optional[int] = None,
        ignore_errors=True,
    ):
        """
        Load several audios and return the iterator of the audios. This function returns an
        iterator, so the audio will not be decoded and read into memory until the iterator reached
        the spcefic item.

        If you want to just read one audio, you can use `next(iter(Separator.load_audios(path)))`

        If you want to load several audio at once, please use `list(Separator.load_audios(path))`

        Parameters
        ----------
        tracks: Pathlike objects, containing the path of the audio to be loaded.
        audio_channels: The targeted audio channels. If not specified, will use the value of the \
            loaded model. If no model is loaded, 2 is the default value.
        samplerate: The targeted audio channels. If not specified, will use the value of the \
            loaded model. If no model is loaded, 44100 is the default value.
        ignore_errors: If true, any exception encountered will be ignored and the audio failed to \
            be loaded will become `None`.

        Returns
        -------
        A generator (iterator) of tuple[filename, wave]. If `ignore_errors` is True (default), the
        wave of that file will be `None`.
        """
        for track in tracks:
            if ignore_errors:
                try:
                    yield track, self._load_audio(track, audio_channels, samplerate)
                except Exception:
                    yield track, None
            else:
                yield track, self._load_audio(track, audio_channels, samplerate)

    def load_audios_to_model(self, *tracks: Path):
        """
        Load several audios to the Separator that can be used in `Separator.separate_loaded_audio`.

        Parameters
        ----------
        tracks: Pathlike objects, containing the path of the audio to be loaded.

        Returns
        -------
        None

        Notes
        -----
        When an error encountered, this function will only warn and continue loading other audios.
        The audio failed to load will not be added into the Separator. To get a list of audios
        failed to be loaded, you can use the following codes:
        ```python
        import warnings
        with warnings.catch_warnings(record=True) as w:
            Separator.load_audios_to_model(track)
            failures = list(i.message.separate('"')[1] for i in w)
        ```
        """
        if self._model is None:
            raise RuntimeError("Please load model first!")
        for track, wav in self.load_audios(*tracks):
            if wav is None:
                warnings.warn(f'"{track}" read failed and will not be loaded to model.')
                continue
            self._file.append(track)
            self._wav.append(wav)

    def load_audios_setup(self):
        """
        Load audios specied in the command line to the Separator that can be used in
        `Separator.separate_loaded_audio`.

        Parameters
        ----------
        None

        Returns
        -------
        None

        Notes
        -----
        When an error encountered, this function will only warn and continue loading other audios.
        The audio failed to load will not be added into the Separator. To get a list of audios
        failed to be loaded, you can use the following codes:
        ```python
        import warnings
        with warnings.catch_warnings(record=True) as w:
            Separator.load_audios_setup()
            failures = list(i.message.separate('"')[1] for i in w)
        ```
        """
        self.load_audios_to_model(*self._tracks)

    def clear_filelist(self):
        """
        Remove all the loaded audios in the Separator.

        Parameters
        ----------
        None

        Returns
        -------
        None
        """
        self._wav = []
        self._file = []

    def add_track(self, filename: str, wav: th.FloatTensor):
        """
        Add a loaded track into the separator.

        Parameters
        ----------
        filename: A string for you to remember what the each audio is. (You can call it \
            "identifier")
        wav: Waveform of the audio. Should have 2 dimensions, the first is each audio channel, \
            while the second is the waveform of each channel. \
            e.g. `tuple(wav.shape) == (2, 884000)` means the audio has 2 channels.

        Returns
        -------
        None

        Notes
        -----
        Use this function with cautiousness. This function does not provide data verifying.
        """
        self._file.append(filename)
        self._wav.append(wav)

    def _separate_track(
        self,
        wav,
        model: Optional[AnyModel] = None,
        segment: Optional[float] = 0.0,
        shifts: Optional[int] = None,
        split: Optional[bool] = None,
        overlap: Optional[float] = None,
        transition_power=1.0,
        device=None,
        num_workers=None,
        pool=None,
        callback: Optional[Callable[[dict], None]] = None,
        callback_arg: Optional[dict] = None,
        progress: bool = False,
    ) -> th.Tensor:
        if model is None:
            if self._model is None:
                raise RuntimeError("Load a model first!")
            model = self._model
        if not segment:
            segment = self._segment
        if shifts is None:
            shifts = self._shifts
        if split is None:
            split = self._split
        if overlap is None:
            overlap = self._overlap
        if device is None:
            device = self.device
        if num_workers is None:
            num_workers = self._jobs
        if pool is None:
            if num_workers > 0 and device.type == "cpu":
                pool = ThreadPoolExecutor(num_workers)
            else:
                pool = DummyPoolExecutor()
        callback_arg = _replace_dict(
            callback_arg, *{"model_idx_in_bag": 0, "shift_idx": 0, "segment_offset": 0}.items()
        )
        kwargs = {
            "shifts": shifts,
            "split": split,
            "overlap": overlap,
            "transition_power": transition_power,
            "device": device,
            "pool": pool,
            "segment": segment,
            "progress": progress,
        }
        max_allowed_segment = float("inf")
        if isinstance(model, HTDemucs):
            max_allowed_segment = float(model.segment)
        elif isinstance(model, BagOfModels):
            max_allowed_segment = model.max_allowed_segment
        if segment is not None and segment > max_allowed_segment:
            raise ValueError(
                "Cannot use a Transformer model with a longer segment than "
                f"it was trained for. Maximum segment is: {max_allowed_segment}"
            )
        out: Union[float, th.Tensor]
        if isinstance(model, BagOfModels):
            estimates: Union[float, th.Tensor] = 0.0
            totals = [0.0] * len(model.sources)
            callback_arg["models"] = len(model.models)
            kwargs["callback"] = (
                (
                    lambda d, i=callback_arg["model_idx_in_bag"]: callback(
                        _replace_dict(d, ("model_idx_in_bag", i))
                    )
                )
                if callable(callback)
                else None
            )
            for sub_model, model_weights in zip(model.models, model.weights):
                original_model_device = next(iter(sub_model.parameters())).device
                sub_model.to(device)

                out = self._separate_track(
                    wav,
                    model=sub_model,
                    **kwargs,
                    callback_arg=callback_arg,
                )
                sub_model.to(original_model_device)
                for k, inst_weight in enumerate(model_weights):
                    out[:, k, :, :] *= inst_weight
                    totals[k] += inst_weight
                estimates = estimates + out
                del out
                callback_arg["model_idx_in_bag"] += 1

            assert isinstance(estimates, th.Tensor)
            for k in range(estimates.shape[1]):
                estimates[:, k, :, :] /= totals[k]
            return estimates

        if "models" not in callback_arg:
            callback_arg["models"] = 1
        model.to(device)
        model.eval()
        assert transition_power >= 1, "transition_power < 1 leads to weird behavior."
        batch, channels, length = wav.shape
        if shifts:
            kwargs["shifts"] = 0
            max_shift = int(0.5 * model.samplerate)
            wav = tensor_chunk(wav)
            assert isinstance(wav, TensorChunk)
            padded_mix = wav.padded(length + 2 * max_shift)
            out = 0.0
            for shift_idx in range(shifts):
                offset = random.randint(0, max_shift)
                shifted = TensorChunk(padded_mix, offset, length + max_shift - offset)
                kwargs["callback"] = (
                    (lambda d, i=shift_idx: callback(_replace_dict(d, ("shift_idx", i))))
                    if callable(callback)
                    else None
                )
                shifted_out = self._separate_track(
                    shifted,
                    model=model,
                    **kwargs,
                    callback_arg=callback_arg,
                )
                out += shifted_out[..., max_shift - offset:]
            out /= shifts
            assert isinstance(out, th.Tensor)
            model.cpu()
            return out
        elif split:
            kwargs["split"] = False
            out = th.zeros(batch, len(model.sources), channels, length, device=wav.device)
            sum_weight = th.zeros(length, device=wav.device)
            if segment is None:
                segment = model.segment
            assert segment is not None and segment > 0.0
            segment_length = int(model.samplerate * segment)
            stride = int((1 - overlap) * segment_length)
            offsets = range(0, length, stride)
            scale = float(format(stride / model.samplerate, ".2f"))
            # We start from a triangle shaped weight, with maximal weight in the middle
            # of the segment. Then we normalize and take to the power `transition_power`.
            # Large values of transition power will lead to sharper transitions.
            weight = th.cat(
                [
                    th.arange(1, segment_length // 2 + 1, device=device),
                    th.arange(segment_length - segment_length // 2, 0, -1, device=device),
                ]
            )
            assert len(weight) == segment_length
            # If the overlap < 50%, this will translate to linear transition when
            # transition_power is 1.
            weight = (weight / weight.max()) ** transition_power
            futures = []
            for offset in offsets:
                chunk = TensorChunk(wav, offset, segment_length)
                future = pool.submit(
                    self._separate_track,
                    chunk,
                    model=model,
                    **kwargs,
                    callback_arg=callback_arg,
                    callback=(lambda d, i=offset: callback(_replace_dict(d, ("segment_offset", i))))
                    if callable(callback)
                    else None,
                )
                futures.append((future, offset))
                offset += segment_length
            if progress:
                futures = tqdm.tqdm(futures, unit_scale=scale, unit="seconds", ncols=120)
            for future, offset in futures:
                chunk_out = future.result()
                chunk_length = chunk_out.shape[-1]
                out[..., offset:offset + segment_length] += (
                    weight[:chunk_length] * chunk_out
                ).to(wav.device)
                sum_weight[offset:offset + segment_length] += weight[:chunk_length].to(wav.device)
            assert sum_weight.min() > 0
            out /= sum_weight
            model.cpu()
            assert isinstance(out, th.Tensor)
            return out
        else:
            valid_length: int
            if isinstance(model, HTDemucs) and segment is not None:
                valid_length = int(segment * model.samplerate)
            if hasattr(model, "valid_length") and callable(model.valid_length):
                valid_length = model.valid_length(length)
            else:
                valid_length = length
            wav = tensor_chunk(wav)
            assert isinstance(wav, TensorChunk)
            padded_mix = wav.padded(valid_length).to(device)
            if callable(callback):
                callback(_replace_dict(callback_arg, ("state", "start")))
            with th.no_grad():
                out = model(padded_mix)
            if callable(callback):
                callback(_replace_dict(callback_arg, ("state", "end")))
            model.cpu()
            assert isinstance(out, th.Tensor)
            return center_trim(out, length)

    def separate_audio(
        self,
        wav,
        model: Optional[AnyModel] = None,
        segment: Optional[float] = 0.0,
        shifts: Optional[int] = None,
        split: Optional[bool] = None,
        overlap: Optional[float] = None,
        transition_power=1.0,
        device=None,
        num_workers=None,
        pool=None,
        callback: Optional[Callable[[dict], None]] = None,
        callback_arg: Optional[dict] = None,
        progress: bool = False,
    ):
        """
        Separate an audio.

        Parameters
        ----------
        wav: Waveform of the audio. Should have 2 dimensions, the first is each audio channel, \
            while the second is the waveform of each channel. \
            e.g. `tuple(wav.shape) == (2, 884000)` means the audio has 2 channels.
        model: Model to be used. If not specified, will use the model loaded to the Separator.
>>>>>>> b816810c
        segment: Length (in seconds) of each segment (only available if `split` is `True`). If \
            not specified, will use the command line option.
        shifts: If > 0, will shift in time `wav` by a random amount between 0 and 0.5 sec and \
            apply the oppositve shift to the output. This is repeated `shifts` time and all \
            predictions are averaged. This effectively makes the model time equivariant and \
            improves SDR by up to 0.2 points. If not specified, will use the command line option.
        split: If True, the input will be broken down into small chunks (length set by `segment`) \
            and predictions will be performed individually on each and concatenated. Useful for \
            model with large memory footprint like Tasnet. If not specified, will use the command \
            line option.
        overlap: The overlap between the splits. If not specified, will use the command line \
            option.
        device (torch.device, str, or None): If provided, device on which to execute the \
            computation, otherwise `wav.device` is assumed. When `device` is different from \
            `wav.device`, only local computations will be on `device`, while the entire tracks \
            will be stored on `wav.device`. If not specified, will use the command line option.
        jobs: Number of jobs. This can increase memory usage but will be much faster when \
            multiple cores are available. If not specified, will use the command line option.
        callback: A function will be called when the separation of a chunk starts or finished. \
            The argument passed to the function will be a dict. For more information, please see \
            the Callback section.
        callback_arg: A dict containing private parameters to be passed to callback function. For \
            more information, please see the Callback section.
        progress: If true, show a progress bar.

        Callback
        --------
        The function will be called with only one positional parameter whose type is `dict`. The
        `callback_arg` will be combined with information of current separation progress. The
        progress information will override the values in `callback_arg` if same key has been used.

        Progress information contains several keys (These keys will always exist):
        - `model_idx_in_bag`: The index of the submodel in `BagOfModels`. Starts from 0.
        - `shift_idx`: The index of shifts. Starts from 0.
        - `segment_offset`: The offset of current segment. If the number is 441000, it doesn't
            mean that it is at the 441000 second of the audio, but the "frame" of the tensor.
        - `state`: Could be `"start"` or `"end"`.
        - `audio_length`: Length of the audio (in "frame" of the tensor).
        - `models`: Count of submodels in the model.
        """
<<<<<<< HEAD
        self._name = model
        self._repo = repo
        self._load_model()
        self.update_parameter(device=device, shifts=shifts, overlap=overlap, split=split,
                              segment=segment, jobs=jobs, progress=progress, callback=callback,
                              callback_arg=callback_arg)

    def _set_attr(self, attr, value):
        if value is not None:
            setattr(self, attr, value)
        elif not hasattr(self, attr):
            setattr(self, attr, None)

    def update_parameter(
=======
        ref = wav.mean(0)
        wav -= ref.mean()
        wav /= ref.std()
        ret = self._separate_track(
            wav[None],
            model=model,
            segment=segment,
            shifts=shifts,
            split=split,
            overlap=overlap,
            transition_power=transition_power,
            device=device,
            num_workers=num_workers,
            pool=pool,
            callback=callback,
            callback_arg=_replace_dict(callback_arg, ("audio_length", wav.shape[1])),
            progress=progress,
        )
        ret *= ref.std()
        ret += ref.mean()
        return ret

    def separate_loaded_audio(
>>>>>>> b816810c
        self,
        device: Optional[str] = None,
        shifts: Optional[int] = None,
        overlap: Optional[float] = None,
        split: Optional[bool] = None,
        segment: Optional[int] = None,
        jobs: Optional[int] = None,
        progress: Optional[bool] = None,
        callback: Optional[Callable[[dict], None]] = None,
        callback_arg: Optional[dict] = None,
    ):
        """
        Update the parameters of separation.

        Parameters
        ----------
        segment: Length (in seconds) of each segment (only available if `split` is `True`). If \
            not specified, will use the command line option.
        shifts: If > 0, will shift in time `wav` by a random amount between 0 and 0.5 sec and \
            apply the oppositve shift to the output. This is repeated `shifts` time and all \
            predictions are averaged. This effectively makes the model time equivariant and \
            improves SDR by up to 0.2 points. If not specified, will use the command line option.
        split: If True, the input will be broken down into small chunks (length set by `segment`) \
            and predictions will be performed individually on each and concatenated. Useful for \
            model with large memory footprint like Tasnet. If not specified, will use the command \
            line option.
        overlap: The overlap between the splits. If not specified, will use the command line \
            option.
        device (torch.device, str, or None): If provided, device on which to execute the \
            computation, otherwise `wav.device` is assumed. When `device` is different from \
            `wav.device`, only local computations will be on `device`, while the entire tracks \
            will be stored on `wav.device`. If not specified, will use the command line option.
        jobs: Number of jobs. This can increase memory usage but will be much faster when \
            multiple cores are available. If not specified, will use the command line option.
        callback: A function will be called when the separation of a chunk starts or finished. \
            The argument passed to the function will be a dict. For more information, please see \
            the Callback section.
        callback_arg: A dict containing private parameters to be passed to callback function. For \
            more information, please see the Callback section.
        progress: If true, show a progress bar.

        Callback
        --------
        The function will be called with only one positional parameter whose type is `dict`. The
        `callback_arg` will be combined with information of current separation progress. The
        progress information will override the values in `callback_arg` if same key has been used.

        Progress information contains several keys (These keys will always exist):
        - `model_idx_in_bag`: The index of the submodel in `BagOfModels`. Starts from 0.
        - `shift_idx`: The index of shifts. Starts from 0.
        - `segment_offset`: The offset of current segment. If the number is 441000, it doesn't
            mean that it is at the 441000 second of the audio, but the "frame" of the tensor.
        - `state`: Could be `"start"` or `"end"`.
        - `audio_length`: Length of the audio (in "frame" of the tensor).
        - `models`: Count of submodels in the model.
        """
        self._set_attr("_device", device)
        self._set_attr("_shifts", shifts)
        self._set_attr("_overlap", overlap)
        self._set_attr("_split", split)
        self._set_attr("_segment", segment)
        self._set_attr("_jobs", jobs)
        self._set_attr("_progress", progress)
        self._set_attr("_callback", callback if callable(callback) else None)
        self._set_attr("_callback_arg", callback_arg)

    def _load_model(self):
        self._model = get_model(name=self._name, repo=self._repo)
        if self._model is None:
            raise LoadModelError("Failed to load model")
        self._audio_channels = self._model.audio_channels
        self._samplerate = self._model.samplerate

    def _load_audio(self, track: Path):
        errors = {}
        wav = None

        try:
            wav = AudioFile(track).read(streams=0, samplerate=self._samplerate,
                                        channels=self._audio_channels)
        except FileNotFoundError:
            errors["ffmpeg"] = "FFmpeg is not installed."
        except subprocess.CalledProcessError:
            errors["ffmpeg"] = "FFmpeg could not read the file."

        if wav is None:
            try:
                wav, sr = ta.load(str(track))
            except RuntimeError as err:
                errors["torchaudio"] = err.args[0]
            else:
                wav = convert_audio(wav, sr, self._samplerate, self._audio_channels)

        if wav is None:
            raise LoadAudioError(
                "\n".join(
                    "When trying to load using {}, got the following error: {}".format(
                        backend, error
                    )
                    for backend, error in errors.items()
                )
            )
        return wav

    def separate_tensor(self, wav: th.Tensor) -> Tuple[th.Tensor, Dict[str, th.Tensor]]:
        """
        Separate a loaded tensor.

        Parameters
        ----------
        wav: Waveform of the audio. Should have 2 dimensions, the first is each audio channel, \
            while the second is the waveform of each channel. Type should be float32. \
            e.g. `tuple(wav.shape) == (2, 884000)` means the audio has 2 channels.

        Returns
        -------
        A tuple, whose first element is the original wave and second element is a dict, whose keys
        are the name of stems and values are separated waves.

        Notes
        -----
        Use this function with cautiousness. This function does not provide data verifying.
        """
        ref = wav.mean(0)
        wav = (wav - ref.mean()) / ref.std()
        out = apply_model(
                self._model,
                wav[None],
                segment=self._segment,  # type: ignore[attr-defined]
                shifts=self._shifts,  # type: ignore[attr-defined]
                split=self._split,  # type: ignore[attr-defined]
                overlap=self._overlap,  # type: ignore[attr-defined]
                device=self._device,  # type: ignore[attr-defined]
                num_workers=self._jobs,  # type: ignore[attr-defined]
                callback=self._callback,  # type: ignore[attr-defined]
                callback_arg=_replace_dict(
                    self._callback_arg, ("audio_length", wav.shape[1])  # type: ignore[attr-defined]
                ),
                progress=self._progress,  # type: ignore[attr-defined]
            ) * ref.std() + ref.mean()
        return (wav, dict(zip(self._model.sources, out[0])))

    def separate_audio_file(self, file: Path):
        """
        Separate an audio file. The method will automatically read the file.

        Parameters
        ----------
        wav: Path of the file to be separated.

        Returns
        -------
        A tuple, whose first element is the original wave and second element is a dict, whose keys
        are the name of stems and values are separated waves.

        Notes
        -----
        Use this function with cautiousness. This function does not provide data verifying.
        """
        return self.separate_tensor(self._load_audio(file))

    @property
    def samplerate(self):
        return self._samplerate

    @property
    def audio_channels(self):
        return self._audio_channels

    @property
    def model(self):
        return self._model


def save_audio(
    wav: th.Tensor,
    path: Union[str, Path],
    samplerate: int,
    bitrate: int = 320,
    clip: Literal["rescale", "clamp", "tanh", "none"] = "rescale",
    bits_per_sample: Literal[16, 24, 32] = 16,
    as_float: bool = False,
):
    """Save audio file.

    Parameters
    ----------
    wav: Audio to be saved.
    path: The file path to be saved. Ending must be one of `.mp3` and `.wav`.
    samplerate: File sample rate.
    bitrate: If the suffix of `path` is `.mp3`, it will be used to specify the bitrate of mp3.
    clip: Clipping preventing strategy.
    bits_per_sample: If the suffix of `path` is `.wav`, it will be used to specify the bit depth\
        of wav.
    as_float: If it is True and the suffix of `path` is `.wav`, then `bits_per_sample` will be set\
        to 32 and will write the wave file with float format.
    """
    wav = prevent_clip(wav, mode=clip)
    path = Path(path)
    suffix = path.suffix.lower()
    if suffix == ".mp3":
        encode_mp3(wav, path, samplerate, bitrate, verbose=True)
    elif suffix == ".wav":
        if as_float:
            bits_per_sample = 32
            encoding = "PCM_F"
        else:
            encoding = "PCM_S"
        ta.save(
            str(path),
            wav,
            sample_rate=samplerate,
            encoding=encoding,
            bits_per_sample=bits_per_sample,
        )
    elif suffix == ".flac":
        ta.save(str(path), wav, sample_rate=samplerate, bits_per_sample=bits_per_sample)
    else:
        raise ValueError(f"Invalid suffix for path: {suffix}")


def list_models(repo: Optional[Path] = None) -> Dict[str, List[str]]:
    """
    List the available models. Please remember that not all the returned models can be
    successfully loaded.

    Parameters
    ----------
    repo: The repo whose models are to be listed.

    Returns
    -------
    A dict with two keys ("single" for single models and "bag" for bag of models). The values are
    lists whose components are strs.
    """
    model_repo: ModelOnlyRepo
    if repo is None:
        models = _parse_remote_files(REMOTE_ROOT / 'files.txt')
        model_repo = RemoteRepo(models)
        bag_repo = BagOnlyRepo(REMOTE_ROOT, model_repo)
    else:
        if not repo.is_dir():
            fatal(f"{repo} must exist and be a directory.")
        model_repo = LocalRepo(repo)
        bag_repo = BagOnlyRepo(repo, model_repo)
    return {"single": model_repo.list_model(), "bag": bag_repo.list_model()}


if __name__ == "__main__":
    # Test API functions
    # two-stem not supported

    from .separate import get_parser

    args = get_parser().parse_args()
    separator = Separator(
        model=args.name,
        repo=args.repo,
        device=args.device,
        shifts=args.shifts,
        overlap=args.overlap,
        split=args.split,
        segment=args.segment,
        jobs=args.jobs,
        callback=print
    )
    out = args.out / args.name
    out.mkdir(parents=True, exist_ok=True)
    for file in args.tracks:
        separated = separator.separate_audio_file(file)[1]
        if args.mp3:
            ext = "mp3"
        elif args.flac:
            ext = "flac"
        else:
            ext = "wav"
        kwargs = {
            "samplerate": separator.samplerate,
            "bitrate": args.mp3_bitrate,
            "clip": args.clip_mode,
            "as_float": args.float32,
            "bits_per_sample": 24 if args.int24 else 16,
        }
        for stem, source in separated.items():
            stem = out / args.filename.format(
                track=Path(file).name.rsplit(".", 1)[0],
                trackext=Path(file).name.rsplit(".", 1)[-1],
                stem=stem,
                ext=ext,
            )
            stem.parent.mkdir(parents=True, exist_ok=True)
            save_audio(source, str(stem), **kwargs)<|MERGE_RESOLUTION|>--- conflicted
+++ resolved
@@ -66,477 +66,6 @@
         ----------
         model: Pretrained model name or signature. Default is htdemucs.
         repo: Folder containing all pre-trained models for use.
-<<<<<<< HEAD
-=======
-        device: Device to use, default is cuda if available else cpu.
-        shifts: Number of random shifts for equivariant stabilization.
-        overlap: Overlap between the splits.
-        split: Split the whole audio into chunks before separating.
-        segment: The length (seconds) of each chunk.
-        jobs: Number of jobs.
-        """
-        self._tracks = tracks
-        self._name = model
-        self._repo = repo
-        self.device = device
-        self._shifts = shifts
-        self._overlap = overlap
-        self._split = split
-        self._segment = segment
-        self._jobs = jobs
-
-        self._model = None
-        self._audio_channels = 2
-        self._samplerate = 44100
-        self.segment = None
-        self._wav: List[th.Tensor] = []
-        self._file: List[str] = []
-
-        if setup:
-            self._setup()
-
-    def _setup(self):
-        if self._name is not None:
-            self.load_model()
-        if self._tracks:
-            self.load_audios_setup()
-
-    def load_model(self, model: Optional[str] = None, repo: Optional[Path] = None):
-        """
-        Load a model to the class and return the model. This could only be called once.
-
-        To manually add a loaded model to the class, simply assign the `Separator._model` variable.
-
-        Parameters
-        ----------
-        model: If not specified, will use the model specified in the command line.
-        repo: If not specified, will use the model specified in the command line.
-
-        Returns
-        -------
-        Model (Demucs | HDemucs | HTDemucs | BagOfModels)
-        """
-        if self._model is not None:
-            raise RuntimeError("Method `load_model` can only be called once. ")
-        if model is not None:
-            self._name = model
-        if repo is not None:
-            self._repo = repo
-        if self._name is None:
-            raise RuntimeError("A model must be specified")
-        self._model = get_model(name=self._name, repo=self._repo)
-        if self._model is None:
-            raise LoadModelError("Failed to load model")
-        self._audio_channels = self._model.audio_channels
-        self._samplerate = self._model.samplerate
-        return self._model
-
-    def _load_audio(
-        self,
-        track: Path,
-        audio_channels: Optional[int] = None,
-        samplerate: Optional[int] = None,
-    ):
-        errors = {}
-        wav = None
-        if audio_channels is None:
-            audio_channels = self._audio_channels
-        if samplerate is None:
-            samplerate = self._samplerate
-
-        try:
-            wav = AudioFile(track).read(streams=0, samplerate=samplerate, channels=audio_channels)
-        except FileNotFoundError:
-            errors["ffmpeg"] = "FFmpeg is not installed."
-        except subprocess.CalledProcessError:
-            errors["ffmpeg"] = "FFmpeg could not read the file."
-
-        if wav is None:
-            try:
-                wav, sr = ta.load(str(track))
-            except RuntimeError as err:
-                errors["torchaudio"] = err.args[0]
-            else:
-                wav = convert_audio(wav, sr, samplerate, audio_channels)
-
-        if wav is None:
-            raise LoadAudioError(
-                "\n".join(
-                    "When trying to load using {}, got the following error: {}".format(
-                        backend, error
-                    )
-                    for backend, error in errors.items()
-                )
-            )
-        return wav
-
-    def load_audios(
-        self,
-        *tracks: Path,
-        audio_channels: Optional[int] = None,
-        samplerate: Optional[int] = None,
-        ignore_errors=True,
-    ):
-        """
-        Load several audios and return the iterator of the audios. This function returns an
-        iterator, so the audio will not be decoded and read into memory until the iterator reached
-        the spcefic item.
-
-        If you want to just read one audio, you can use `next(iter(Separator.load_audios(path)))`
-
-        If you want to load several audio at once, please use `list(Separator.load_audios(path))`
-
-        Parameters
-        ----------
-        tracks: Pathlike objects, containing the path of the audio to be loaded.
-        audio_channels: The targeted audio channels. If not specified, will use the value of the \
-            loaded model. If no model is loaded, 2 is the default value.
-        samplerate: The targeted audio channels. If not specified, will use the value of the \
-            loaded model. If no model is loaded, 44100 is the default value.
-        ignore_errors: If true, any exception encountered will be ignored and the audio failed to \
-            be loaded will become `None`.
-
-        Returns
-        -------
-        A generator (iterator) of tuple[filename, wave]. If `ignore_errors` is True (default), the
-        wave of that file will be `None`.
-        """
-        for track in tracks:
-            if ignore_errors:
-                try:
-                    yield track, self._load_audio(track, audio_channels, samplerate)
-                except Exception:
-                    yield track, None
-            else:
-                yield track, self._load_audio(track, audio_channels, samplerate)
-
-    def load_audios_to_model(self, *tracks: Path):
-        """
-        Load several audios to the Separator that can be used in `Separator.separate_loaded_audio`.
-
-        Parameters
-        ----------
-        tracks: Pathlike objects, containing the path of the audio to be loaded.
-
-        Returns
-        -------
-        None
-
-        Notes
-        -----
-        When an error encountered, this function will only warn and continue loading other audios.
-        The audio failed to load will not be added into the Separator. To get a list of audios
-        failed to be loaded, you can use the following codes:
-        ```python
-        import warnings
-        with warnings.catch_warnings(record=True) as w:
-            Separator.load_audios_to_model(track)
-            failures = list(i.message.separate('"')[1] for i in w)
-        ```
-        """
-        if self._model is None:
-            raise RuntimeError("Please load model first!")
-        for track, wav in self.load_audios(*tracks):
-            if wav is None:
-                warnings.warn(f'"{track}" read failed and will not be loaded to model.')
-                continue
-            self._file.append(track)
-            self._wav.append(wav)
-
-    def load_audios_setup(self):
-        """
-        Load audios specied in the command line to the Separator that can be used in
-        `Separator.separate_loaded_audio`.
-
-        Parameters
-        ----------
-        None
-
-        Returns
-        -------
-        None
-
-        Notes
-        -----
-        When an error encountered, this function will only warn and continue loading other audios.
-        The audio failed to load will not be added into the Separator. To get a list of audios
-        failed to be loaded, you can use the following codes:
-        ```python
-        import warnings
-        with warnings.catch_warnings(record=True) as w:
-            Separator.load_audios_setup()
-            failures = list(i.message.separate('"')[1] for i in w)
-        ```
-        """
-        self.load_audios_to_model(*self._tracks)
-
-    def clear_filelist(self):
-        """
-        Remove all the loaded audios in the Separator.
-
-        Parameters
-        ----------
-        None
-
-        Returns
-        -------
-        None
-        """
-        self._wav = []
-        self._file = []
-
-    def add_track(self, filename: str, wav: th.FloatTensor):
-        """
-        Add a loaded track into the separator.
-
-        Parameters
-        ----------
-        filename: A string for you to remember what the each audio is. (You can call it \
-            "identifier")
-        wav: Waveform of the audio. Should have 2 dimensions, the first is each audio channel, \
-            while the second is the waveform of each channel. \
-            e.g. `tuple(wav.shape) == (2, 884000)` means the audio has 2 channels.
-
-        Returns
-        -------
-        None
-
-        Notes
-        -----
-        Use this function with cautiousness. This function does not provide data verifying.
-        """
-        self._file.append(filename)
-        self._wav.append(wav)
-
-    def _separate_track(
-        self,
-        wav,
-        model: Optional[AnyModel] = None,
-        segment: Optional[float] = 0.0,
-        shifts: Optional[int] = None,
-        split: Optional[bool] = None,
-        overlap: Optional[float] = None,
-        transition_power=1.0,
-        device=None,
-        num_workers=None,
-        pool=None,
-        callback: Optional[Callable[[dict], None]] = None,
-        callback_arg: Optional[dict] = None,
-        progress: bool = False,
-    ) -> th.Tensor:
-        if model is None:
-            if self._model is None:
-                raise RuntimeError("Load a model first!")
-            model = self._model
-        if not segment:
-            segment = self._segment
-        if shifts is None:
-            shifts = self._shifts
-        if split is None:
-            split = self._split
-        if overlap is None:
-            overlap = self._overlap
-        if device is None:
-            device = self.device
-        if num_workers is None:
-            num_workers = self._jobs
-        if pool is None:
-            if num_workers > 0 and device.type == "cpu":
-                pool = ThreadPoolExecutor(num_workers)
-            else:
-                pool = DummyPoolExecutor()
-        callback_arg = _replace_dict(
-            callback_arg, *{"model_idx_in_bag": 0, "shift_idx": 0, "segment_offset": 0}.items()
-        )
-        kwargs = {
-            "shifts": shifts,
-            "split": split,
-            "overlap": overlap,
-            "transition_power": transition_power,
-            "device": device,
-            "pool": pool,
-            "segment": segment,
-            "progress": progress,
-        }
-        max_allowed_segment = float("inf")
-        if isinstance(model, HTDemucs):
-            max_allowed_segment = float(model.segment)
-        elif isinstance(model, BagOfModels):
-            max_allowed_segment = model.max_allowed_segment
-        if segment is not None and segment > max_allowed_segment:
-            raise ValueError(
-                "Cannot use a Transformer model with a longer segment than "
-                f"it was trained for. Maximum segment is: {max_allowed_segment}"
-            )
-        out: Union[float, th.Tensor]
-        if isinstance(model, BagOfModels):
-            estimates: Union[float, th.Tensor] = 0.0
-            totals = [0.0] * len(model.sources)
-            callback_arg["models"] = len(model.models)
-            kwargs["callback"] = (
-                (
-                    lambda d, i=callback_arg["model_idx_in_bag"]: callback(
-                        _replace_dict(d, ("model_idx_in_bag", i))
-                    )
-                )
-                if callable(callback)
-                else None
-            )
-            for sub_model, model_weights in zip(model.models, model.weights):
-                original_model_device = next(iter(sub_model.parameters())).device
-                sub_model.to(device)
-
-                out = self._separate_track(
-                    wav,
-                    model=sub_model,
-                    **kwargs,
-                    callback_arg=callback_arg,
-                )
-                sub_model.to(original_model_device)
-                for k, inst_weight in enumerate(model_weights):
-                    out[:, k, :, :] *= inst_weight
-                    totals[k] += inst_weight
-                estimates = estimates + out
-                del out
-                callback_arg["model_idx_in_bag"] += 1
-
-            assert isinstance(estimates, th.Tensor)
-            for k in range(estimates.shape[1]):
-                estimates[:, k, :, :] /= totals[k]
-            return estimates
-
-        if "models" not in callback_arg:
-            callback_arg["models"] = 1
-        model.to(device)
-        model.eval()
-        assert transition_power >= 1, "transition_power < 1 leads to weird behavior."
-        batch, channels, length = wav.shape
-        if shifts:
-            kwargs["shifts"] = 0
-            max_shift = int(0.5 * model.samplerate)
-            wav = tensor_chunk(wav)
-            assert isinstance(wav, TensorChunk)
-            padded_mix = wav.padded(length + 2 * max_shift)
-            out = 0.0
-            for shift_idx in range(shifts):
-                offset = random.randint(0, max_shift)
-                shifted = TensorChunk(padded_mix, offset, length + max_shift - offset)
-                kwargs["callback"] = (
-                    (lambda d, i=shift_idx: callback(_replace_dict(d, ("shift_idx", i))))
-                    if callable(callback)
-                    else None
-                )
-                shifted_out = self._separate_track(
-                    shifted,
-                    model=model,
-                    **kwargs,
-                    callback_arg=callback_arg,
-                )
-                out += shifted_out[..., max_shift - offset:]
-            out /= shifts
-            assert isinstance(out, th.Tensor)
-            model.cpu()
-            return out
-        elif split:
-            kwargs["split"] = False
-            out = th.zeros(batch, len(model.sources), channels, length, device=wav.device)
-            sum_weight = th.zeros(length, device=wav.device)
-            if segment is None:
-                segment = model.segment
-            assert segment is not None and segment > 0.0
-            segment_length = int(model.samplerate * segment)
-            stride = int((1 - overlap) * segment_length)
-            offsets = range(0, length, stride)
-            scale = float(format(stride / model.samplerate, ".2f"))
-            # We start from a triangle shaped weight, with maximal weight in the middle
-            # of the segment. Then we normalize and take to the power `transition_power`.
-            # Large values of transition power will lead to sharper transitions.
-            weight = th.cat(
-                [
-                    th.arange(1, segment_length // 2 + 1, device=device),
-                    th.arange(segment_length - segment_length // 2, 0, -1, device=device),
-                ]
-            )
-            assert len(weight) == segment_length
-            # If the overlap < 50%, this will translate to linear transition when
-            # transition_power is 1.
-            weight = (weight / weight.max()) ** transition_power
-            futures = []
-            for offset in offsets:
-                chunk = TensorChunk(wav, offset, segment_length)
-                future = pool.submit(
-                    self._separate_track,
-                    chunk,
-                    model=model,
-                    **kwargs,
-                    callback_arg=callback_arg,
-                    callback=(lambda d, i=offset: callback(_replace_dict(d, ("segment_offset", i))))
-                    if callable(callback)
-                    else None,
-                )
-                futures.append((future, offset))
-                offset += segment_length
-            if progress:
-                futures = tqdm.tqdm(futures, unit_scale=scale, unit="seconds", ncols=120)
-            for future, offset in futures:
-                chunk_out = future.result()
-                chunk_length = chunk_out.shape[-1]
-                out[..., offset:offset + segment_length] += (
-                    weight[:chunk_length] * chunk_out
-                ).to(wav.device)
-                sum_weight[offset:offset + segment_length] += weight[:chunk_length].to(wav.device)
-            assert sum_weight.min() > 0
-            out /= sum_weight
-            model.cpu()
-            assert isinstance(out, th.Tensor)
-            return out
-        else:
-            valid_length: int
-            if isinstance(model, HTDemucs) and segment is not None:
-                valid_length = int(segment * model.samplerate)
-            if hasattr(model, "valid_length") and callable(model.valid_length):
-                valid_length = model.valid_length(length)
-            else:
-                valid_length = length
-            wav = tensor_chunk(wav)
-            assert isinstance(wav, TensorChunk)
-            padded_mix = wav.padded(valid_length).to(device)
-            if callable(callback):
-                callback(_replace_dict(callback_arg, ("state", "start")))
-            with th.no_grad():
-                out = model(padded_mix)
-            if callable(callback):
-                callback(_replace_dict(callback_arg, ("state", "end")))
-            model.cpu()
-            assert isinstance(out, th.Tensor)
-            return center_trim(out, length)
-
-    def separate_audio(
-        self,
-        wav,
-        model: Optional[AnyModel] = None,
-        segment: Optional[float] = 0.0,
-        shifts: Optional[int] = None,
-        split: Optional[bool] = None,
-        overlap: Optional[float] = None,
-        transition_power=1.0,
-        device=None,
-        num_workers=None,
-        pool=None,
-        callback: Optional[Callable[[dict], None]] = None,
-        callback_arg: Optional[dict] = None,
-        progress: bool = False,
-    ):
-        """
-        Separate an audio.
-
-        Parameters
-        ----------
-        wav: Waveform of the audio. Should have 2 dimensions, the first is each audio channel, \
-            while the second is the waveform of each channel. \
-            e.g. `tuple(wav.shape) == (2, 884000)` means the audio has 2 channels.
-        model: Model to be used. If not specified, will use the model loaded to the Separator.
->>>>>>> b816810c
         segment: Length (in seconds) of each segment (only available if `split` is `True`). If \
             not specified, will use the command line option.
         shifts: If > 0, will shift in time `wav` by a random amount between 0 and 0.5 sec and \
@@ -577,7 +106,6 @@
         - `audio_length`: Length of the audio (in "frame" of the tensor).
         - `models`: Count of submodels in the model.
         """
-<<<<<<< HEAD
         self._name = model
         self._repo = repo
         self._load_model()
@@ -592,31 +120,6 @@
             setattr(self, attr, None)
 
     def update_parameter(
-=======
-        ref = wav.mean(0)
-        wav -= ref.mean()
-        wav /= ref.std()
-        ret = self._separate_track(
-            wav[None],
-            model=model,
-            segment=segment,
-            shifts=shifts,
-            split=split,
-            overlap=overlap,
-            transition_power=transition_power,
-            device=device,
-            num_workers=num_workers,
-            pool=pool,
-            callback=callback,
-            callback_arg=_replace_dict(callback_arg, ("audio_length", wav.shape[1])),
-            progress=progress,
-        )
-        ret *= ref.std()
-        ret += ref.mean()
-        return ret
-
-    def separate_loaded_audio(
->>>>>>> b816810c
         self,
         device: Optional[str] = None,
         shifts: Optional[int] = None,
@@ -741,7 +244,8 @@
         Use this function with cautiousness. This function does not provide data verifying.
         """
         ref = wav.mean(0)
-        wav = (wav - ref.mean()) / ref.std()
+        wav -= ref.mean()
+        wav /= ref.std()
         out = apply_model(
                 self._model,
                 wav[None],
@@ -756,7 +260,9 @@
                     self._callback_arg, ("audio_length", wav.shape[1])  # type: ignore[attr-defined]
                 ),
                 progress=self._progress,  # type: ignore[attr-defined]
-            ) * ref.std() + ref.mean()
+            )
+        out *= ref.std()
+        out += ref.mean()
         return (wav, dict(zip(self._model.sources, out[0])))
 
     def separate_audio_file(self, file: Path):
