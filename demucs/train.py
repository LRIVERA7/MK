#!/usr/bin/env python3
# Copyright (c) Meta, Inc. and its affiliates.
# All rights reserved.
#
# This source code is licensed under the license found in the
# LICENSE file in the root directory of this source tree.
"""Main training script entry point"""

import logging
import os
from pathlib import Path
import sys

from dora import hydra_main
import hydra
from hydra.core.global_hydra import GlobalHydra
from omegaconf import OmegaConf
import torch
from torch import nn
from torch.utils.data import ConcatDataset

from . import distrib
from .wav import get_wav_datasets, get_musdb_wav_datasets
from .demucs import Demucs
from .hdemucs import HDemucs
from .htdemucs import HTDemucs
from .repitch import RepitchedWrapper
from .solver import Solver
<<<<<<< HEAD
from .states import capture_init
=======
from .utils import random_subset
>>>>>>> e1f2ed29

logger = logging.getLogger(__name__)


class TorchHDemucsWrapper(nn.Module):
    """Wrapper around torchaudio HDemucs implementation to provide the proper metadata
    for model evaluation.
    See https://pytorch.org/audio/main/tutorials/hybrid_demucs_tutorial.html"""

    @capture_init
    def __init__(self,  **kwargs):
        super().__init__()
        try:
            from torchaudio.models import HDemucs as TorchHDemucs
        except ImportError:
            raise ImportError("Please upgrade torchaudio for using its implementation of HDemucs")
        self.samplerate = kwargs.pop('samplerate')
        self.segment = kwargs.pop('segment')
        self.sources = kwargs['sources']
        self.torch_hdemucs = TorchHDemucs(**kwargs)

    def forward(self, mix):
        return self.torch_hdemucs.forward(mix)


def get_model(args):
    extra = {
        'sources': list(args.dset.sources),
        'audio_channels': args.dset.channels,
        'samplerate': args.dset.samplerate,
        'segment': args.model_segment or 4 * args.dset.segment,
    }
<<<<<<< HEAD
    klass = {'demucs': Demucs, 'hdemucs': HDemucs, 'torch_hdemucs': TorchHDemucsWrapper}[args.model]
=======
    klass = {
        'demucs': Demucs,
        'hdemucs': HDemucs,
        'htdemucs': HTDemucs,
    }[args.model]
>>>>>>> e1f2ed29
    kw = OmegaConf.to_container(getattr(args, args.model), resolve=True)
    model = klass(**extra, **kw)
    return model


def get_optimizer(model, args):
    seen_params = set()
    other_params = []
    groups = []
    for n, module in model.named_modules():
        if hasattr(module, "make_optim_group"):
            group = module.make_optim_group()
            params = set(group["params"])
            assert params.isdisjoint(seen_params)
            seen_params |= set(params)
            groups.append(group)
    for param in model.parameters():
        if param not in seen_params:
            other_params.append(param)
    groups.insert(0, {"params": other_params})
    parameters = groups
    if args.optim.optim == "adam":
        return torch.optim.Adam(
            parameters,
            lr=args.optim.lr,
            betas=(args.optim.momentum, args.optim.beta2),
            weight_decay=args.optim.weight_decay,
        )
    elif args.optim.optim == "adamw":
        return torch.optim.AdamW(
            parameters,
            lr=args.optim.lr,
            betas=(args.optim.momentum, args.optim.beta2),
            weight_decay=args.optim.weight_decay,
        )
    else:
        raise ValueError("Invalid optimizer %s", args.optim.optimizer)


def get_datasets(args):
    train_set, valid_set = get_musdb_wav_datasets(args.dset)
    if args.dset.wav:
        extra_train_set, extra_valid_set = get_wav_datasets(args.dset)
        if len(args.dset.sources) <= 4:
            train_set = ConcatDataset([train_set, extra_train_set])
            valid_set = ConcatDataset([valid_set, extra_valid_set])
        else:
            train_set = extra_train_set
            valid_set = extra_valid_set

    if args.dset.wav2:
        extra_train_set, extra_valid_set = get_wav_datasets(args.dset, "wav2")
        weight = args.dset.wav2_weight
        if weight is not None:
            b = len(train_set)
            e = len(extra_train_set)
            reps = max(1, round(e / b * (1 / weight - 1)))
        else:
            reps = 1
        train_set = ConcatDataset([train_set] * reps + [extra_train_set])
        if args.dset.wav2_valid:
            if weight is not None:
                b = len(valid_set)
                n_kept = int(round(weight * b / (1 - weight)))
                valid_set = ConcatDataset(
                    [valid_set, random_subset(extra_valid_set, n_kept)]
                )
            else:
                valid_set = ConcatDataset([valid_set, extra_valid_set])
    if args.dset.valid_samples is not None:
        valid_set = random_subset(valid_set, args.dset.valid_samples)
    return train_set, valid_set


def get_solver(args, model_only=False):
    distrib.init()

    torch.manual_seed(args.seed)
    model = get_model(args)
    if args.misc.show:
        logger.info(model)
        mb = sum(p.numel() for p in model.parameters()) * 4 / 2**20
        logger.info('Size: %.1f MB', mb)
        if hasattr(model, 'valid_length'):
            field = model.valid_length(1)
            logger.info('Field: %.1f ms', field / args.dset.samplerate * 1000)
        sys.exit(0)

    # torch also initialize cuda seed if available
    if torch.cuda.is_available():
        model.cuda()

    # optimizer
    optimizer = get_optimizer(model, args)

    assert args.batch_size % distrib.world_size == 0
    args.batch_size //= distrib.world_size

    if model_only:
        return Solver(None, model, optimizer, args)

    train_set, valid_set = get_datasets(args)

    if args.augment.repitch.proba:
        vocals = []
        if 'vocals' in args.dset.sources:
            vocals.append(args.dset.sources.index('vocals'))
        else:
            logger.warning('No vocal source found')
        if args.augment.repitch.proba:
            train_set = RepitchedWrapper(train_set, vocals=vocals, **args.augment.repitch)

    logger.info("train/valid set size: %d %d", len(train_set), len(valid_set))
    train_loader = distrib.loader(
        train_set, batch_size=args.batch_size, shuffle=True,
        num_workers=args.misc.num_workers, drop_last=True)
    if args.dset.full_cv:
        valid_loader = distrib.loader(
            valid_set, batch_size=1, shuffle=False,
            num_workers=args.misc.num_workers)
    else:
        valid_loader = distrib.loader(
            valid_set, batch_size=args.batch_size, shuffle=False,
            num_workers=args.misc.num_workers, drop_last=True)
    loaders = {"train": train_loader, "valid": valid_loader}

    # Construct Solver
    return Solver(loaders, model, optimizer, args)


def get_solver_from_sig(sig, model_only=False):
    inst = GlobalHydra.instance()
    hyd = None
    if inst.is_initialized():
        hyd = inst.hydra
        inst.clear()
    xp = main.get_xp_from_sig(sig)
    if hyd is not None:
        inst.clear()
        inst.initialize(hyd)

    with xp.enter(stack=True):
        return get_solver(xp.cfg, model_only)


@hydra_main(config_path="../conf", config_name="config")
def main(args):
    global __file__
    __file__ = hydra.utils.to_absolute_path(__file__)
    for attr in ["musdb", "wav", "metadata"]:
        val = getattr(args.dset, attr)
        if val is not None:
            setattr(args.dset, attr, hydra.utils.to_absolute_path(val))

    os.environ["OMP_NUM_THREADS"] = "1"
    os.environ["MKL_NUM_THREADS"] = "1"

    if args.misc.verbose:
        logger.setLevel(logging.DEBUG)

    logger.info("For logs, checkpoints and samples check %s", os.getcwd())
    logger.debug(args)
    from dora import get_xp
    logger.debug(get_xp().cfg)

    solver = get_solver(args)
    solver.train()


if '_DORA_TEST_PATH' in os.environ:
    main.dora.dir = Path(os.environ['_DORA_TEST_PATH'])


if __name__ == "__main__":
    main()<|MERGE_RESOLUTION|>--- conflicted
+++ resolved
@@ -26,11 +26,8 @@
 from .htdemucs import HTDemucs
 from .repitch import RepitchedWrapper
 from .solver import Solver
-<<<<<<< HEAD
 from .states import capture_init
-=======
 from .utils import random_subset
->>>>>>> e1f2ed29
 
 logger = logging.getLogger(__name__)
 
@@ -63,15 +60,12 @@
         'samplerate': args.dset.samplerate,
         'segment': args.model_segment or 4 * args.dset.segment,
     }
-<<<<<<< HEAD
-    klass = {'demucs': Demucs, 'hdemucs': HDemucs, 'torch_hdemucs': TorchHDemucsWrapper}[args.model]
-=======
     klass = {
         'demucs': Demucs,
         'hdemucs': HDemucs,
         'htdemucs': HTDemucs,
+        'torch_hdemucs': TorchHDemucsWrapper,
     }[args.model]
->>>>>>> e1f2ed29
     kw = OmegaConf.to_container(getattr(args, args.model), resolve=True)
     model = klass(**extra, **kw)
     return model
