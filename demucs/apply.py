--- conflicted
+++ resolved
@@ -128,11 +128,6 @@
         return TensorChunk(tensor_or_chunk)
 
 
-<<<<<<< HEAD
-def apply_model(model, mix, shifts=1, split=True,
-                overlap=0.25, transition_power=1., progress=False, device=None,
-                num_workers=0, segment=None, pool=None):
-=======
 def apply_model(model: tp.Union[BagOfModels, Model],
                 mix: tp.Union[th.Tensor, TensorChunk],
                 shifts: int = 1, split: bool = True,
@@ -140,7 +135,6 @@
                 progress: bool = False, device=None,
                 num_workers: int = 0, segment: tp.Optional[float] = None,
                 pool=None) -> th.Tensor:
->>>>>>> 83396578
     """
     Apply model to a given mixture.
 
@@ -229,16 +223,9 @@
         sum_weight = th.zeros(length, device=mix.device)
         if segment is None:
             segment = model.segment
-<<<<<<< HEAD
-        segment_old = model.segment
-        model.segment = segment
-        segment = int(model.samplerate * segment)
-        stride = int((1 - overlap) * segment)
-=======
         assert segment is not None and segment > 0.
         segment_length: int = int(model.samplerate * segment)
         stride = int((1 - overlap) * segment_length)
->>>>>>> 83396578
         offsets = range(0, length, stride)
         scale = float(format(stride / model.samplerate, ".2f"))
         # We start from a triangle shaped weight, with maximal weight in the middle
@@ -260,16 +247,10 @@
             futures = tqdm.tqdm(futures, unit_scale=scale, ncols=120, unit='seconds')
         for future, offset in futures:
             chunk_out = future.result()
-            chunk_length = chunk_out.shape[-1]
-<<<<<<< HEAD
-            out[..., offset:offset + segment] += (weight[:chunk_length] * chunk_out).to(mix.device)
-            sum_weight[offset:offset + segment] += weight[:chunk_length].to(mix.device)
-        model.segment = segment_old
-=======
+            chunk_length = chunk_out.shape[-1]l.segment = segment_old
             out[..., offset:offset + segment_length] += (
                 weight[:chunk_length] * chunk_out).to(mix.device)
             sum_weight[offset:offset + segment_length] += weight[:chunk_length].to(mix.device)
->>>>>>> 83396578
         assert sum_weight.min() > 0
         out /= sum_weight
         assert isinstance(out, th.Tensor)
